--- conflicted
+++ resolved
@@ -13,13 +13,9 @@
 
 func TestPublishSubscribe(t *testing.T) {
 	// This test is not quite working yet
-<<<<<<< HEAD
-	t.Skip("seems to be working but takes forever to run")
-=======
 	if runtest := os.Getenv("ENSIGN_LIVE_TESTS"); runtest == "" {
 		t.Skip("seems to be working but takes forever to run")
 	}
->>>>>>> 64849ac9
 
 	tests.TestPubSub(
 		t,
